--- conflicted
+++ resolved
@@ -36,13 +36,8 @@
     "@typescript-eslint/parser": "^4.22.0",
     "@vercel/ncc": "^0.28.3",
     "eslint": "^7.26.0",
-<<<<<<< HEAD
     "eslint-plugin-github": "^4.1.3",
     "eslint-plugin-jest": "^24.3.5",
-=======
-    "eslint-plugin-github": "^4.1.2",
-    "eslint-plugin-jest": "^24.3.6",
->>>>>>> b229c298
     "jest": "^24.9.0",
     "jest-circus": "^26.6.3",
     "js-yaml": "^4.1.0",
